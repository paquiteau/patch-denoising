--- conflicted
+++ resolved
@@ -218,6 +218,13 @@
             "No conversion would be applied."
         ),
     )
+    data_group.add_argument(
+        "--noise-map-phase",
+        metavar="FILE",
+        default=None,
+        type=IsFile,
+        help="phase component of the noise map estimation file",
+    )
 
     misc_group = parser.add_argument_group("Miscellaneous options")
     misc_group.add_argument(
@@ -247,23 +254,6 @@
         type=float,
         help="Replace NaN by the provided value.",
     )
-<<<<<<< HEAD
-    parser.add_argument(
-        "--input-phase",
-        default=None,
-        type=Path,
-        help=(
-            "Phase of the input data. This MUST be in radians. "
-            "No conversion would be applied."
-        ),
-    )
-    parser.add_argument(
-        "--noise-map-phase",
-        default=None,
-        help="phase component of the noise map estimation file",
-    )
-    parser.add_argument("-v", "--verbose", action="count", default=0)
-=======
     misc_group.add_argument(
         "-v",
         "--verbose",
@@ -273,7 +263,6 @@
     )
     return parser
 
->>>>>>> a2bbd20c
 
 def parse_args():
     """Parse input arguments."""
@@ -364,14 +353,6 @@
             t = int(args.patch_shape ** (input_data.ndim - 1) / t)
         else:
             t = int(args.time_slice)
-<<<<<<< HEAD
-        d_par.patch_shape = (d_par.patch_shape,) * (input_data.ndim - 1) + (t,)
-
-    print(d_par)
-    denoise_func = DENOISER_MAP[d_par.method]
-    extra_kwargs = dict()
-=======
->>>>>>> a2bbd20c
 
         args.patch_shape = (args.patch_shape,) * (input_data.ndim - 1) + (t,)
 
