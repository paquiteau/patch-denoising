#!/usr/bin/env python3
"""Cli interface."""

import argparse
import logging
from functools import partial
from pathlib import Path

import numpy as np

from .utils import (
    DENOISER_MAP,
    DenoiseParameters,
    compute_mask,
    load_as_array,
    save_array,
    load_complex_nifti,
)
from patch_denoise import __version__


DENOISER_NAMES = ", ".join(d for d in DENOISER_MAP if d)


def _path_exists(path, parser):
    """Ensure a given path exists."""
    if path is None or not Path(path).exists():
        raise parser.error(f"Path does not exist: <{path}>.")
    return Path(path).absolute()


def _is_file(path, parser):
    """Ensure a given path exists and it is a file."""
    path = _path_exists(path, parser)
    if not path.is_file():
        raise parser.error(
            f"Path should point to a file (or symlink of file): <{path}>."
        )
    return path


def _positive_int(string, is_parser=True):
    """Check if argument is an integer >= 0."""
    error = argparse.ArgumentTypeError if is_parser else ValueError
    try:
        intarg = int(string)
    except ValueError:
        msg = "Argument must be a nonnegative integer."
        raise error(msg) from None

    if intarg < 0:
        raise error("Int argument must be nonnegative.")
    return intarg


class ToDict(argparse.Action):
    """A custom argparse "store" action to handle a list of key=value pairs."""

    def __call__(self, parser, namespace, values, option_string=None):  # noqa: U100
        """Call the argument."""
        d = {}
        for spec in values:
            try:
                key, value = spec.split("=")
            except ValueError:
                raise ValueError(
                    "Extra arguments must be in the form key=value."
                ) from None

            # Convert any float-like values to float
            try:
                value = float(value)
            except ValueError:
                pass

            d[key] = value
        setattr(namespace, self.dest, d)


def _get_parser():
    parser = argparse.ArgumentParser(
        formatter_class=argparse.ArgumentDefaultsHelpFormatter,
    )
    IsFile = partial(_is_file, parser=parser)
    PositiveInt = partial(_positive_int, is_parser=True)

    parser.add_argument(
        "input_file",
        help="Input (noisy) file.",
        type=IsFile,
    )
    parser.add_argument(
        "output_file",
        nargs="?",
        default=None,
        type=Path,
        help=("Output (denoised) file.\nDefault is D<input_file_name>."),
    )

    parser.add_argument("--version", action="version", version=__version__)

    denoising_group = parser.add_argument_group("Denoising parameters")

    conf_vs_separate = denoising_group.add_mutually_exclusive_group(required=True)
    conf_vs_separate.add_argument(
        "--method",
        help=(
            "Denoising method.\n"
            f"Available denoising methods:\n  {DENOISER_NAMES}.\n"
            "This parameter is mutually exclusive with --conf."
        ),
        choices=DENOISER_MAP,
        default="optimal-fro",
    )

    denoising_group.add_argument(
        "--patch-shape",
        help=(
            "Patch shape.\n"
            "If int, this is the size of the patch in each dimension.\n"
            "If not specified, the default value is used.\n"
            "Note: setting a low aspect ratio will increase the number of "
            "patches to be processed, "
            "and will increase memory usage and computation times.\n"
            "This parameter should be used in conjunction with --method and "
            "is mutually exclusive with --conf."
        ),
        default=11,
        type=PositiveInt,
        metavar="INT",
    )
    denoising_group.add_argument(
        "--patch-overlap",
        help=(
            "Patch overlap.\n"
            "If int, this is the size of the overlap in each dimension.\n"
            "If not specified, the default value is used.\n"
            "Note: setting a low overlap will increase the number of patches "
            "to be processed, "
            "and will increase memory usage and computation times.\n"
            "This parameter should be used in conjunction with --method and "
            "is mutually exclusive with --conf."
        ),
        default=5,
        type=PositiveInt,
        metavar="INT",
    )
    denoising_group.add_argument(
        "--recombination",
        help=(
            "Recombination method.\n"
            "If 'mean', the mean of the overlapping patches is used.\n"
            "If 'weighted', the weighted mean of the overlapping patches is used.\n"
            "This parameter should be used in conjunction with --method and "
            "is mutually exclusive with --conf."
        ),
        default="weighted",
        choices=["mean", "weighted"],
    )
    denoising_group.add_argument(
        "--mask-threshold",
        help=(
            "Mask threshold.\n"
            "If int, this is the threshold for the mask.\n"
            "If not specified, the default value is used.\n"
            "This parameter should be used in conjunction with --method and "
            "is mutually exclusive with --conf."
        ),
        default=10,
        type=int,
        metavar="INT",
    )
    conf_vs_separate.add_argument(
        "--conf",
        help=(
            "Denoising configuration.\n"
            "Format should be "
            "<name>_<patch-size>_<patch-overlap>_<recombination>_<mask_threshold>.\n"
            "See Documentation of 'DenoiseParameter.from_str' for full specification.\n"
            f"Available denoising methods:\n  {DENOISER_NAMES}.\n"
            "This parameter is mutually exclusive with --method."
        ),
        default=None,
    )
<<<<<<< HEAD
    parser.add_argument(
        "--time-slice",
        help=(
            "Slice across time. \n"
            "If <N>x the patch will be N times longer in space than in time \n"
            "If int, this is the size of the time dimension patch. \n"
            "If not specified, the whole time series is used. \n"
            "Note: setting a low aspect ratio will increase the number of patch to be"
            "processed, and will increase memory usage and computation times."
        ),
=======
    denoising_group.add_argument(
        "--extra",
        metavar="key=value",
>>>>>>> 99fe3f6d
        default=None,
        nargs="+",
        help="extra key=value arguments for denoising methods.",
        action=ToDict,
    )

    data_group = parser.add_argument_group("Additional input data")
    data_group.add_argument(
        "--mask",
        metavar="FILE|auto",
        default=None,
        help=(
            "mask file, if auto or not provided"
            " it would be determined from the average image."
        ),
    )
    data_group.add_argument(
        "--noise-map",
        metavar="FILE",
        default=None,
        type=IsFile,
        help="noise map estimation file",
    )
    data_group.add_argument(
        "--input-phase",
        metavar="FILE",
        default=None,
        type=IsFile,
        help=(
            "Phase of the input data. This MUST be in radians. "
            "No conversion would be applied."
        ),
    )

    misc_group = parser.add_argument_group("Miscellaneous options")
    misc_group.add_argument(
        "--time-slice",
        help=(
            "Slice across time. \n"
            "If <N>x the patch will be N times longer in space than in time \n"
            "If int, this is the size of the time dimension patch. \n"
            "If not specified, the whole time series is used. \n"
            "Note: setting a low aspect ratio will increase the number of patch to be"
            "processed, and will increase memory usage and computation times."
        ),
        default=None,
        type=str,
    )
    misc_group.add_argument(
        "--output-noise-map",
        metavar="FILE",
        default=None,
        type=Path,
        help="Output name for calculated noise map",
    )
    misc_group.add_argument(
        "--nan-to-num",
        metavar="VALUE",
        default=None,
        type=float,
        help="Replace NaN by the provided value.",
    )
    misc_group.add_argument(
        "-v",
        "--verbose",
        action="count",
        default=0,
        help="Increase verbosity level. You can provide multiple times (e.g., -vvv).",
    )
    return parser


def parse_args():
    """Parse input arguments."""
    parser = _get_parser()
    args = parser.parse_args()

    # default value for output.
    if args.output_file is None:
        args.output_file = args.input_file.with_stem("D" + args.input_file.stem)

    if not args.extra:
        args.extra = {}

    levels = [logging.WARNING, logging.INFO, logging.DEBUG]
    level = levels[min(args.verbose, len(levels) - 1)]  # cap to last level index
    logging.basicConfig(level=level)

    return args


def main():
    """Command line entry point."""
    args = parse_args()

    if args.input_phase is not None:
        input_data, affine = load_complex_nifti(args.input_file, args.input_phase)
    input_data, affine = load_as_array(args.input_file)

    kwargs = args.extra

    if args.nan_to_num is not None:
        input_data = np.nan_to_num(input_data, nan=args.nan_to_num)
    n_nans = np.isnan(input_data).sum()
    if n_nans > 0:
        logging.warning(
            f"{n_nans}/{np.prod(input_data.shape)} voxels are NaN."
            " You might want to use --nan-to-num=<value>",
            stacklevel=0,
        )

    if args.mask == "auto":
        mask = compute_mask(input_data)
        affine_mask = None
    else:
        mask, affine_mask = load_as_array(args.mask)
    noise_map, affine_noise_map = load_as_array(args.noise_map)

    if affine is not None:
        if affine_mask is not None and np.allclose(affine, affine_mask):
            logging.warning(
                "Affine matrix of input and mask does not match", stacklevel=2
            )
        if affine_noise_map is not None and np.allclose(affine, affine_noise_map):
            logging.warning(
                "Affine matrix of input and noise map does not match", stacklevel=2
            )

    # Parse configuration string instead of defining each parameter separately
    if args.conf is not None:
        d_par = DenoiseParameters.from_str(args.conf)
        args.method = d_par.method
        args.patch_shape = d_par.patch_shape
        args.patch_overlap = d_par.patch_overlap
        args.recombination = d_par.recombination
        args.mask_threshold = d_par.mask_threshold

    if isinstance(args.time_slice, str):
        if args.time_slice.endswith("x"):
            t = float(args.time_slice[:-1])
            t = int(args.patch_shape ** (input_data.ndim - 1) / t)
        else:
            t = int(args.time_slice)

        args.patch_shape = (args.patch_shape,) * (input_data.ndim - 1) + (t,)

    denoise_func = DENOISER_MAP[args.method]

    if args.method in [
        "nordic",
        "hybrid-pca",
        "adaptive-qut",
        "optimal-fro-noise",
    ]:
        kwargs["noise_std"] = noise_map
        if noise_map is None:
            raise RuntimeError("A noise map must be specified for this method.")

    denoised_data, patchs_weight, noise_std_map, rank_map = denoise_func(
        input_data,
        patch_shape=args.patch_shape,
        patch_overlap=args.patch_overlap,
        mask=mask,
        mask_threshold=args.mask_threshold,
        recombination=args.recombination,
        **kwargs,
    )

    save_array(denoised_data, affine, args.output_file)
    save_array(noise_std_map, affine, args.output_noise_map)


if __name__ == "__main__":
    main()<|MERGE_RESOLUTION|>--- conflicted
+++ resolved
@@ -182,22 +182,10 @@
         ),
         default=None,
     )
-<<<<<<< HEAD
-    parser.add_argument(
-        "--time-slice",
-        help=(
-            "Slice across time. \n"
-            "If <N>x the patch will be N times longer in space than in time \n"
-            "If int, this is the size of the time dimension patch. \n"
-            "If not specified, the whole time series is used. \n"
-            "Note: setting a low aspect ratio will increase the number of patch to be"
-            "processed, and will increase memory usage and computation times."
-        ),
-=======
+
     denoising_group.add_argument(
         "--extra",
         metavar="key=value",
->>>>>>> 99fe3f6d
         default=None,
         nargs="+",
         help="extra key=value arguments for denoising methods.",
