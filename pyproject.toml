--- conflicted
+++ resolved
@@ -29,17 +29,14 @@
 [project.optional-dependencies]
 optional = ["modopt", "nipype", "numba"]
 test = ["pytest", "pytest-cov", "pytest-xdist", "pytest-sugar"]
-<<<<<<< HEAD
-# sphinx 6 fails with pydata, sphinx 5 with sphinx gallery...
-doc = ["pydata-sphinx-theme", "numpydoc", "sphinx_gallery", "sphinx<5"]
-=======
+
 doc = [
   "pydata-sphinx-theme",
   "numpydoc",
   "sphinx_gallery",
   "sphinx",
 ]
->>>>>>> f3929156
+
 dev = ["black", "isort", "ruff"]
 
 [project.scripts]
